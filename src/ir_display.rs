// This code is bad!

use crate::ir::*;
use std::fmt::{Display, Formatter, Result};

type F<'a, 'b> = &'a mut Formatter<'b>;

const DISPLAY_TYS: bool = false;

struct SepBy<'a, T, U: ?Sized>(T, &'a U);
impl<T, I, U> Display for SepBy<'_, T, U>
where
    T: Clone + IntoIterator<Item = I>,
    I: Display,
    U: Display + ?Sized,
{
    fn fmt(&self, f: F) -> Result {
        for (i, item) in self.0.clone().into_iter().enumerate() {
            if i != 0 {
                write!(f, "{}", self.1)?;
            }
            write!(f, "{item}")?;
        }
        Ok(())
    }
}

struct Commas<T>(T);
impl<T, I> Display for Commas<T>
where
    T: Clone + IntoIterator<Item = I>,
    I: Display,
{
    fn fmt(&self, f: F) -> Result {
        write!(f, "{}", SepBy(self.0.clone(), ", "))
    }
}

struct WithTy<'a, T: ?Sized>(&'a T, &'a Ty);
impl<T: Display + ?Sized> Display for WithTy<'_, T> {
    fn fmt(&self, f: F) -> Result {
        write!(f, "{}", self.0)?;
        if DISPLAY_TYS {
            write!(f, " {}", self.1)?;
        }
        Ok(())
    }
}

impl<'a, T> Clone for WithTy<'a, T> {
    fn clone(&self) -> Self {
        *self
    }
}

impl<'a, T> Copy for WithTy<'a, T> {}

struct Returns<T>(T);
impl<T, I> Display for Returns<T>
where
    T: Clone + IntoIterator<Item = I>,
    I: Display,
{
    fn fmt(&self, f: F) -> Result {
        let oops: Vec<_> = self.0.clone().into_iter().collect();
        match oops.len() {
            0 => Ok(()),
            1 => write!(f, "{}", oops[0]),
            _ => write!(f, "{{{}}}", Commas(&oops)),
        }
    }
}

struct ReturnsSpace<T>(T);
impl<T, I> Display for ReturnsSpace<T>
where
    T: Clone + IntoIterator<Item = I>,
    I: Display,
{
    fn fmt(&self, f: F) -> Result {
        let returns = format!("{}", Returns(self.0.clone()));
        if returns.is_empty() {
            Ok(())
        } else {
            write!(f, " {returns}")
        }
    }
}

trait DisplayWithName {
    fn fmt_with_name(&self, f: F, name: &str) -> Result;
    fn with_name<'a>(&'a self, name: &'a str) -> impl Display + 'a
    where
        Self: Sized,
    {
        struct WithName<'a, T>(&'a T, &'a str);
        impl<T: DisplayWithName> Display for WithName<'_, T> {
            fn fmt(&self, f: F) -> Result {
                self.0.fmt_with_name(f, self.1)
            }
        }
        WithName(self, name)
    }
}

impl DisplayWithName for BlockId {
    fn fmt_with_name(&self, f: F, name: &str) -> Result {
        write!(f, "{name}_{}", self.0)
    }
}

impl DisplayWithName for Exit {
    fn fmt_with_name(&self, f: F, name: &str) -> Result {
        match self {
            Self::Jump(loc) => write!(f, "goto {}", loc.with_name(name)),
            Self::CondJump(cond, loc_true, loc_false) => write!(
                f,
                "if {cond}: goto {} else goto {}",
                loc_true.with_name(name),
                loc_false.with_name(name)
            ),
            Self::Return(regs) => write!(f, "return{}", ReturnsSpace(regs)),
        }
    }
}

impl DisplayWithName for Function {
    fn fmt_with_name<'a>(&'a self, f: F, name: &str) -> Result {
        let reg_def = |r: &'a Register| WithTy(r, self.tys.get(r).unwrap());
        write!(
            f,
            "fn {name}({})",
            Commas(self.parameters.iter().map(reg_def)),
        )?;
        for (id, block) in self.iter() {
            write!(f, "\n{}:", id.with_name(name))?;
            for inst in &block.insts {
                write!(f, "\n    ")?;
                match inst {
                    Inst::Store(r, sk) => {
                        use StoreKind as Sk;
                        write!(f, "{} = ", reg_def(r))?;
                        match sk {
                            Sk::StackAlloc(ty) => write!(f, "StackAlloc({ty})"),
                            Sk::Int(i, kind) => write!(f, "{i}_{kind}"),
                            Sk::Copy(r) => write!(f, "{r}"),
                            Sk::Read(r) => write!(f, "{r}^"),
                            Sk::UnaryOp(op, inner) => write!(
                                f,
                                "{}{inner}",
                                match op {
                                    UnaryOp::Neg => "-",
                                }
                            ),
                            Sk::BinOp(op, lhs, rhs) => write!(
                                f,
                                "{lhs} {} {rhs}",
                                match op {
                                    BinOp::Add => "+",
                                    BinOp::Sub => "-",
                                    BinOp::Mul => "*",
                                    BinOp::CmpLe => "<=",
                                }
                            ),
                            Sk::PtrOffset(lhs, rhs) => write!(f, "{lhs}[{rhs}]@"),
                            Sk::Phi(regs) => write!(
                                f,
                                "Phi({})",
                                Commas(
                                    regs.iter()
                                        .map(|(id, r)| format!("{}: {r}", id.with_name(name)))
                                )
                            ),

                            Sk::Function(name) => write!(f, "{name}"),
                        }
                    }
                    Inst::Write(dst, src) => write!(f, "{dst}^ = {src}"),
                    Inst::Call {
                        callee,
                        returns,
                        args,
                    } => write!(
                        f,
                        "[{}] = {callee}({})",
                        Returns(returns.iter().map(reg_def)),
                        Commas(args)
                    ),
                    Inst::Nop => write!(f, "Nop"),
                }?;
            }
            write!(f, "\n    {}", block.exit.with_name(name))?;
        }
        Ok(())
    }
}

impl Display for Register {
    fn fmt(&self, f: F) -> Result {
        write!(f, "%{}", self.0)
    }
}

impl Display for Condition {
    fn fmt(&self, f: F) -> Result {
        match self {
            Self::NonZero(r) => write!(f, "NonZero({r})"),
        }
    }
}

impl Display for Program {
    fn fmt(&self, f: F) -> Result {
        for (i, (name, function)) in self.functions.iter().enumerate() {
            if i != 0 {
                write!(f, "\n\n")?;
            }
            write!(f, "{}", function.with_name(name))?;
        }
        Ok(())
    }
}

impl Display for Ty {
    fn fmt(&self, f: F) -> Result {
        match self {
            Self::Int(kind) => write!(f, "{kind}"),
            Self::Pointer(inner) => write!(f, "{inner}^"),
            Self::Function(params, returns) => {
                write!(f, "fn({}){}", Commas(params), ReturnsSpace(returns))
            }
        }
    }
}

<<<<<<< HEAD
impl Display for Cfg {
    fn fmt(&self, f: &mut Formatter<'_>) -> Result {
        write!(f, "digraph CFG {{")?;
        for (index, node) in &self.map {
            for succ in &node.successors {
                write!(f, "    \"n{}\" -> \"n{}\"", index.0, succ.0)?;
            }
        }
        write!(f, "}}")?;

        write!(f, "digraph DomTree {{")?;
        for (index, node) in &self.map {
            let Some(parent) = &node.immediate_dominator else {
                continue;
            };
            write!(f, "    \"n{}\" -> \"n{}\"", parent.0, index.0)?;
        }
        write!(f, "}}")?;
        Ok(())
=======
impl Display for IntKind {
    fn fmt(&self, f: F) -> Result {
        let name = match self {
            Self::Usize => "usize",
            Self::U8 => "u8",
        };
        write!(f, "{name}")
>>>>>>> bfa3376d
    }
}<|MERGE_RESOLUTION|>--- conflicted
+++ resolved
@@ -233,7 +233,16 @@
     }
 }
 
-<<<<<<< HEAD
+impl Display for IntKind {
+    fn fmt(&self, f: F) -> Result {
+        let name = match self {
+            Self::Usize => "usize",
+            Self::U8 => "u8",
+        };
+        write!(f, "{name}")
+    }
+}
+
 impl Display for Cfg {
     fn fmt(&self, f: &mut Formatter<'_>) -> Result {
         write!(f, "digraph CFG {{")?;
@@ -253,14 +262,5 @@
         }
         write!(f, "}}")?;
         Ok(())
-=======
-impl Display for IntKind {
-    fn fmt(&self, f: F) -> Result {
-        let name = match self {
-            Self::Usize => "usize",
-            Self::U8 => "u8",
-        };
-        write!(f, "{name}")
->>>>>>> bfa3376d
     }
 }