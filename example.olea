--- conflicted
+++ resolved
@@ -1,9 +1,4 @@
-<<<<<<< HEAD
 fn foo() int:  
     let x = 1
     x = x + 2
-    x
-=======
-fn le_8(x int) int:
-    x <= 8
->>>>>>> e363ed76
+    x